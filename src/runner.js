--- conflicted
+++ resolved
@@ -161,68 +161,40 @@
   },
 
   // Check whether there's a transaction flag, and that it has a connection.
-<<<<<<< HEAD
   ensureConnection() {
     const runner = this
     const acquireConnectionTimeout = runner.client.config.acquireConnectionTimeout || 60000;
-    return Promise.try(() =>
-      runner.connection || new Promise((resolver, rejecter) => {
-        runner.client.acquireConnection()
-        .timeout(acquireConnectionTimeout)
-        .then(resolver)
-        .catch(Promise.TimeoutError, (error) => {
-          const timeoutError = new Error(
-            'Knex: Timeout acquiring a connection. The pool is probably full. ' +
-            'Are you missing a .transacting(trx) call?'
-          );
-          const additionalErrorInformation = {
-            timeoutStack: error.stack
-          }
-
-          if(runner.builder) {
-            additionalErrorInformation.sql = runner.builder.sql;
-            additionalErrorInformation.bindings = runner.builder.bindings;
-          }
-
-          assign(timeoutError, additionalErrorInformation);
-          rejecter(timeoutError);
-        })
-        .catch(rejecter)
+    return Promise.try(() => {
+      return runner.connection || new Promise((resolver, rejecter) => {
+        const acquireConnection = runner.client.acquireConnection();
+
+        acquireConnection.completed
+          .timeout(acquireConnectionTimeout)
+          .then(resolver)
+          .catch(Promise.TimeoutError, (error) => {
+            const timeoutError = new Error(
+              'Knex: Timeout acquiring a connection. The pool is probably full. ' +
+              'Are you missing a .transacting(trx) call?'
+            );
+            const additionalErrorInformation = {
+              timeoutStack: error.stack
+            }
+
+            if(runner.builder) {
+              additionalErrorInformation.sql = runner.builder.sql;
+              additionalErrorInformation.bindings = runner.builder.bindings;
+            }
+
+            assign(timeoutError, additionalErrorInformation)
+
+            // Let the pool know that this request for a connection timed out
+            acquireConnection.abort('Knex: Timeout acquiring a connection.')
+
+            rejecter(timeoutError)
+          })
+          .catch(rejecter)
       })
-    ).disposer(function() {
-=======
-  ensureConnection: function() {
-    var runner = this
-    var acquireConnectionTimeout = runner.client.config.acquireConnectionTimeout || 60000
-    return Promise.try(function() {
-      return runner.connection || new Promise((resolver, rejecter) => {
-            var acquireConnection = runner.client.acquireConnection()
-
-            acquireConnection.completed
-            .timeout(acquireConnectionTimeout)
-            .then(resolver)
-            .catch(Promise.TimeoutError, (error) => {
-                  var timeoutError = new Error('Knex: Timeout acquiring a connection. The pool is probably full. Are you missing a .transacting(trx) call?')
-                  var additionalErrorInformation = {
-                    timeoutStack: error.stack
-                  }
-
-                  if(runner.builder) {
-                    additionalErrorInformation.sql = runner.builder.sql
-                    additionalErrorInformation.bindings = runner.builder.bindings
-                  }
-
-                  assign(timeoutError, additionalErrorInformation)
-
-                  // Let the pool know that this request for a connection timed out
-                  acquireConnection.abort('Knex: Timeout acquiring a connection.')
-
-                  rejecter(timeoutError)
-            })
-            .catch(rejecter)
-          })
     }).disposer(function() {
->>>>>>> c39f6298
       if (runner.connection.__knex__disposed) return
       runner.client.releaseConnection(runner.connection)
     })
