<<<<<<< HEAD
// Knex.js  0.6.0
=======
// Knex.js  0.5.13
>>>>>>> 0eb5ad8e
// --------------

//     (c) 2014 Tim Griesser
//     Knex may be freely distributed under the MIT license.
//     For details and documentation:
//     http://knexjs.org

// The "Knex" object we're exporting is just a passthrough to `Knex.initialize`.
function Knex() {
  return Knex.initialize.apply(null, arguments);
}

// Run a "raw" query, though we can't do anything with it other than put
// it in a query statement.
Knex.raw = function(sql, bindings) {
  return new Raw(sql, bindings);
};

// Require the main constructors necessary for a `Knex` instance,
// each of which are injected with the current instance, so they maintain
// the correct client reference & grammar.
var Raw = require('./lib/raw');

// Lazy-loaded modules.
var Transaction, Migrate;

// The client names we'll allow in the `{name: lib}` pairing.
var Clients = Knex.Clients = {
  'mysql'      : './lib/dialects/mysql',
  'pg'         : './lib/dialects/postgres',
  'postgres'   : './lib/dialects/postgres',
  'postgresql' : './lib/dialects/postgres',
  'sqlite'     : './lib/dialects/sqlite3',
  'sqlite3'    : './lib/dialects/sqlite3',
  'websql'     : './lib/dialects/websql'
};

// Require lodash.
var _ = require('lodash');

// Each of the methods which may be statically chained from knex.
var QueryInterface = require('./lib/query/methods');

// Create a new "knex" instance with the appropriate configured client.
Knex.initialize = function(config) {
  var Dialect, client;

  // The object we're potentially using to kick off an
  // initial chain. It is assumed that `knex` isn't a
  // constructor, so we have no reference to 'this' just
  // in case it's called with `new`.
  function knex(tableName) {
    var qb = new client.QueryBuilder;
    return tableName ? qb.table(tableName) : qb;
  }

  // The `__knex__` is used if you need to duck-type check whether this
  // is a knex builder, without a full on `instanceof` check.
  knex.VERSION = knex.__knex__  = '0.6.0';
  knex.raw = function(sql, bindings) {
    return new client.Raw(sql, bindings);
  };

  // Runs a new transaction, taking a container and returning a promise
  // for when the transaction is resolved.
  knex.transaction = function(container) {
    return new client.Transaction(container);
  };

  // Build the "client"
  var clientName = config.client;
  if (!Clients[clientName]) {
    throw new Error(clientName + ' is not a valid Knex client, did you misspell it?');
  }
  Dialect = require(Clients[clientName]);
  client  = new Dialect(config);

  // Allow chaining methods from the root object, before
  // any other information is specified.
  _.each(QueryInterface, function(method) {
    if (method.charAt(0) === '_') return;
    knex[method] = function() {
      var builder = (this instanceof client.QueryBuilder) ? this : new client.QueryBuilder();
      return builder[method].apply(builder, arguments);
    };
  });
  knex.client = client;

  // Namespaces for additional library components.
  var schema  = knex.schema  = {};
  var migrate = knex.migrate = {};

  // Attach each of the `Schema` "interface" methods directly onto to `knex.schema` namespace, e.g.:
  // `knex.schema.table('tableName', function() {...`
  // `knex.schema.createTable('tableName', function() {...`
  // `knex.schema.dropTableIfExists('tableName');`
  _.each(['table', 'createTable', 'editTable', 'dropTable',
    'dropTableIfExists',  'renameTable', 'hasTable', 'hasColumn'], function(key) {
    schema[key] = function(tableName) {
      if (!client.SchemaBuilder) client.initSchema();
      var builder = new client.SchemaBuilder();
      return builder[key].apply(builder, arguments);
    };
  });

<<<<<<< HEAD
  // Attach each of the `Migrator` "interface" methods directly onto to `knex.migrate` namespace, e.g.:
=======
  // Method to run a new `Raw` query on the current client.
  knex.raw = function(sql, bindings) {
    return new Raw(knex).query(sql, bindings);
  };

  // Keep a reference to the current client.
  knex.client = client;

  // Keep in sync with package.json
  knex.VERSION = '0.5.13';

  // Runs a new transaction, taking a container and returning a promise
  // for when the transaction is resolved.
  knex.transaction = function(container) {
    return new Transaction(knex).run(container);
  };

  // Attach each of the `Migrate` "interface" methods directly onto to `knex.migrate` namespace, e.g.:
>>>>>>> 0eb5ad8e
  // knex.migrate.latest().then(...
  // knex.migrate.currentVersion(...
  _.each(['make', 'latest', 'rollback', 'currentVersion'], function(method) {
    migrate[method] = function(config) {
      if (!client.Migrator) client.initMigrator();
      var migrator = new client.Migrator(config);
      return migrator[method].apply(migrator, arguments);
    };
  });

  return knex;
};

// Convenience for checking whether `obj instanceof Knex.Client`.
Knex.Client = require('./lib/client');

module.exports = Knex;<|MERGE_RESOLUTION|>--- conflicted
+++ resolved
@@ -1,8 +1,4 @@
-<<<<<<< HEAD
-// Knex.js  0.6.0
-=======
 // Knex.js  0.5.13
->>>>>>> 0eb5ad8e
 // --------------
 
 //     (c) 2014 Tim Griesser
@@ -101,35 +97,14 @@
   // `knex.schema.dropTableIfExists('tableName');`
   _.each(['table', 'createTable', 'editTable', 'dropTable',
     'dropTableIfExists',  'renameTable', 'hasTable', 'hasColumn'], function(key) {
-    schema[key] = function(tableName) {
+    schema[key] = function() {
       if (!client.SchemaBuilder) client.initSchema();
       var builder = new client.SchemaBuilder();
       return builder[key].apply(builder, arguments);
     };
   });
 
-<<<<<<< HEAD
   // Attach each of the `Migrator` "interface" methods directly onto to `knex.migrate` namespace, e.g.:
-=======
-  // Method to run a new `Raw` query on the current client.
-  knex.raw = function(sql, bindings) {
-    return new Raw(knex).query(sql, bindings);
-  };
-
-  // Keep a reference to the current client.
-  knex.client = client;
-
-  // Keep in sync with package.json
-  knex.VERSION = '0.5.13';
-
-  // Runs a new transaction, taking a container and returning a promise
-  // for when the transaction is resolved.
-  knex.transaction = function(container) {
-    return new Transaction(knex).run(container);
-  };
-
-  // Attach each of the `Migrate` "interface" methods directly onto to `knex.migrate` namespace, e.g.:
->>>>>>> 0eb5ad8e
   // knex.migrate.latest().then(...
   // knex.migrate.currentVersion(...
   _.each(['make', 'latest', 'rollback', 'currentVersion'], function(method) {
