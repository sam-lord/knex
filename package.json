{
  "name": "knex",
<<<<<<< HEAD
  "version": "0.6.0-alpha1",
=======
  "version": "0.5.13",
>>>>>>> 0eb5ad8e
  "description": "A query builder for Postgres, MySQL and SQLite3, designed to be flexible, portable, and fun to use.",
  "main": "knex.js",
  "directories": {
    "test": "test"
  },
  "devDependencies": {
    "mocha": "^1.18.2",
    "objectdump": "~0.3.0",
    "mysql": "~2.0.0-rc2",
    "pg": "~2.8.2",
    "sqlite3": "~2.1.7",
    "node-uuid": "~1.4.0",
    "chai": "~1.8.1",
    "rimraf": "~2.2.2",
    "grunt": "~0.4.1",
    "grunt-release": "~0.6.0",
    "chai-as-promised": "~4.1.0",
    "sinon": "~1.7.3",
    "sinon-chai": "~2.4.0"
  },
  "dependencies": {
    "bluebird": "1.2.x",
    "colors": "~0.6.2",
    "fluent-chain": "~0.1.0",
    "generic-pool-redux": "~0.1.0",
    "inherits": "^2.0.1",
    "lodash": "~2.4.0",
    "mkdirp": "~0.3.5",
<<<<<<< HEAD
    "optimist": "~0.6.0"
  },
  "scripts": {
    "test": "mocha -b --check-leaks -R spec test/index.js",
=======
    "bluebird": ">=1.0.0",
    "colors": "~0.6.2",
    "lodash": ">=2.4.0"
  },
  "scripts": {
    "test": "mocha -R spec --timeout 3000 test/index.js",
>>>>>>> 0eb5ad8e
    "doc": "groc -o docs --verbose lib/*.js lib/**/*.js clients/*.js clients/**/*.js clients/**/**/*.js knex.js",
    "release:patch": "git checkout master && export KNEX_DEV=0 && npm run-script test && npm run-script doc && git add . && git commit -m 'docs prep for release' && grunt release:patch",
    "release:minor": "git checkout master && export KNEX_DEV=0 && npm run-script test && npm run-script doc && git add . && git commit -m 'docs prep for release' && grunt release:minor"
  },
  "bin": "bin/knex",
  "repository": {
    "type": "git",
    "url": "https://github.com/tgriesser/knex.git"
  },
  "keywords": [
    "sql",
    "query",
    "postgresql",
    "mysql",
    "sqlite3"
  ],
  "author": {
    "name": "Tim Griesser",
    "web": "https://github.com/tgriesser"
  },
  "license": "MIT"
}<|MERGE_RESOLUTION|>--- conflicted
+++ resolved
@@ -1,10 +1,6 @@
 {
   "name": "knex",
-<<<<<<< HEAD
-  "version": "0.6.0-alpha1",
-=======
   "version": "0.5.13",
->>>>>>> 0eb5ad8e
   "description": "A query builder for Postgres, MySQL and SQLite3, designed to be flexible, portable, and fun to use.",
   "main": "knex.js",
   "directories": {
@@ -33,19 +29,10 @@
     "inherits": "^2.0.1",
     "lodash": "~2.4.0",
     "mkdirp": "~0.3.5",
-<<<<<<< HEAD
     "optimist": "~0.6.0"
   },
   "scripts": {
     "test": "mocha -b --check-leaks -R spec test/index.js",
-=======
-    "bluebird": ">=1.0.0",
-    "colors": "~0.6.2",
-    "lodash": ">=2.4.0"
-  },
-  "scripts": {
-    "test": "mocha -R spec --timeout 3000 test/index.js",
->>>>>>> 0eb5ad8e
     "doc": "groc -o docs --verbose lib/*.js lib/**/*.js clients/*.js clients/**/*.js clients/**/**/*.js knex.js",
     "release:patch": "git checkout master && export KNEX_DEV=0 && npm run-script test && npm run-script doc && git add . && git commit -m 'docs prep for release' && grunt release:patch",
     "release:minor": "git checkout master && export KNEX_DEV=0 && npm run-script test && npm run-script doc && git add . && git commit -m 'docs prep for release' && grunt release:minor"
