--- conflicted
+++ resolved
@@ -14,21 +14,17 @@
     "sqlite3": "~2.1.7",
     "node-uuid": "~1.4.0",
     "grunt": "~0.4.1",
-<<<<<<< HEAD
-    "grunt-release": "~0.5.1"
-=======
     "grunt-release": "~0.5.1",
     "mocha-as-promised": "~1.4.0",
     "chai": "~1.7.2",
     "chai-as-promised": "~3.3.1",
     "sinon": "~1.7.3",
     "sinon-chai": "~2.4.0"
->>>>>>> b8dd3373
   },
   "dependencies": {
     "when": "~2.3.0",
     "underscore": "~1.5.1",
-    "generic-pool": "~2.0.3"
+    "generic-pool-redux": "~0.1.0"
   },
   "scripts": {
     "test": "mocha -R spec test/index.js"
